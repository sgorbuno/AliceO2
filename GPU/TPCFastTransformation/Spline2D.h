// Copyright CERN and copyright holders of ALICE O2. This software is
// distributed under the terms of the GNU General Public License v3 (GPL
// Version 3), copied verbatim in the file "COPYING".
//
// See http://alice-o2.web.cern.ch/license for full licensing information.
//
// In applying this license CERN does not waive the privileges and immunities
// granted to it by virtue of its status as an Intergovernmental Organization
// or submit itself to any jurisdiction.

/// \file  Spline2D.h
/// \brief Definition of Spline2D class
///
/// \author  Sergey Gorbunov <sergey.gorbunov@cern.ch>

#ifndef ALICEO2_GPUCOMMON_TPCFASTTRANSFORMATION_SPLINE2D_H
#define ALICEO2_GPUCOMMON_TPCFASTTRANSFORMATION_SPLINE2D_H

#include "Spline1D.h"
#include "FlatObject.h"
#include "GPUCommonDef.h"

#if !defined(__CINT__) && !defined(__ROOTCINT__) && !defined(GPUCA_GPUCODE) && !defined(GPUCA_NO_VC) && defined(__cplusplus) && __cplusplus >= 201703L
#include <Vc/Vc>
#include <Vc/SimdArray>
#endif

class TFile;

namespace GPUCA_NAMESPACE
{
namespace gpu
{
///
/// The Spline2D class performs a cubic spline interpolation on an two-dimensional nonunifom grid.
/// The class is an extension of the Spline1D class.
/// See Spline1D.h for more details.
///
/// The spline S(x1,x2) approximates a function F(x1,x2):R^2->R^m,
/// where x1,x2 belong to [x1Min,x1Max] x [x2Min,x2Max]. F value may be multi-dimensional.
///
/// --- Example of creating a spline ---
///
///  auto F = [&](float x1, float x2, float f[] ) {
///   f[0] = 1.f + x1 + x2*x2; // F(x1,x2)
///  };
///  const int nKnotsU=2;
///  const int nKnotsV=3;
///  int knotsU[nKnotsU] = {0, 1};
///  int knotsV[nKnotsV] = {0, 2, 5};
///  Spline2D<float,1> spline(nKnotsU, knotsU, nKnotsV, knotsV ); // prepare memory for 1-dimensional F
///  spline.approximateFunction(0., 1., 0.,1., F); //initialize spline to approximate F on area [0., 1.]x[0., 1.]
///  float S = spline.interpolate(.1, .3 ); // interpolated value at (.1,.3)
///
///  --- See also Spline2D::test();
///

/// Base class to store data members and non-inline methods
template <typename DataT, bool isConsistentT>
class Spline2DBase : public FlatObject
{
 public:
  /// _____________  Version control __________________________

  /// Version control
  GPUhd() static constexpr int getVersion() { return 1; }

  /// _____________  Constructors / destructors __________________________

#if !defined(GPUCA_GPUCODE)
  /// constructor && default constructor for the ROOT streamer
  Spline2DBase(int nDim = 1);
#else
  /// Disable constructors
  Spline2DBase() CON_DELETE;
#endif
  /// Disable constructors
  Spline2DBase(const Spline2DBase&) CON_DELETE;
  Spline2DBase& operator=(const Spline2DBase&) CON_DELETE;

  /// Destructor
  ~Spline2DBase() CON_DEFAULT;

  /// _______________  Construction interface  ________________________

#if !defined(GPUCA_GPUCODE)
  /// Constructor for a regular spline.
  void recreate(int numberOfKnotsU1, int numberOfKnotsU2);

  /// Constructor for an irregular spline
  void recreate(int numberOfKnotsU1, const int knotsU1[], int numberOfKnotsU2, const int knotsU2[]);
#endif

#if !defined(GPUCA_ALIGPUCODE) && !defined(GPUCA_STANDALONE)
  /// approximate a function F with this spline.
  void approximateFunction(DataT x1Min, DataT x1Max, DataT x2Min, DataT x2Max,
                           std::function<void(DataT x1, DataT x2, DataT f[])> F,
                           int nAxiliaryDataPointsU1 = 4, int nAxiliaryDataPointsU2 = 4);
#endif

  /// _______________  IO   ________________________

<<<<<<< HEAD
#if !defined(ALIGPUCA_GPUCODE) && !defined(GPUCA_STANDALONE)
=======
#if !defined(GPUCA_ALIGPUCODE) && !defined(GPUCA_STANDALONE)
>>>>>>> b1ca6d2e
  /// write a class object to the file
  int writeToFile(TFile& outf, const char* name);

  /// read a class object from the file
  static Spline2DBase* readFromFile(TFile& inpf, const char* name);
#endif

  /// _______________  Getters   ________________________

  /// Get number of F dimensions
  GPUhd() int getFdimensions() const { return mFdim; }

  ///
  GPUhd() static constexpr bool isConsistent() { return isConsistentT; }

  /// Get minimal required alignment for the spline parameters
  GPUhd() static constexpr size_t getParameterAlignmentBytes() { return 16; }

  /// Number of parameters
  GPUhd() int getNumberOfParameters() const { return (4 * mFdim) * getNumberOfKnots(); }

  /// Size of the parameter array in bytes
  GPUhd() size_t getSizeOfParameters() const { return sizeof(DataT) * getNumberOfParameters(); }

  /// Get number total of knots: UxV
  GPUhd() int getNumberOfKnots() const { return mGridU1.getNumberOfKnots() * mGridU2.getNumberOfKnots(); }

  /// Get 1-D grid for U1 coordinate
  GPUhd() const Spline1D<DataT>& getGridU1() const { return mGridU1; }

  /// Get 1-D grid for U2 coordinate
  GPUhd() const Spline1D<DataT>& getGridU2() const { return mGridU2; }

  /// Get 1-D grid for U1 or U2 coordinate
  GPUhd() const Spline1D<DataT>& getGrid(int iu) const { return (iu == 0) ? mGridU1 : mGridU2; }

  /// Get u1,u2 of i-th knot
  GPUhd() void getKnotU(int iKnot, DataT& u1, DataT& u2) const;

  /// Get index of a knot (iKnotU1,iKnotU2)
  GPUhd() int getKnotIndex(int iKnotU1, int iKnotU2) const;

  /// Get number of F parameters
  GPUhd() DataT* getFparameters() { return mFparameters; }

  /// Get number of F parameters
  GPUhd() const DataT* getFparameters() const { return mFparameters; }

  /// _______________  Technical stuff  ________________________

  /// Get offset of GridU flat data in the flat buffer
  GPUhd() size_t getGridU1Offset() const { return mGridU1.getFlatBufferPtr() - mFlatBufferPtr; }

  /// Get offset of GridU2 flat data in the flat buffer
  GPUhd() size_t getGridU2Offset() const { return mGridU2.getFlatBufferPtr() - mFlatBufferPtr; }

  /// Set X range
  GPUhd() void setXrange(DataT x1Min, DataT x1Max, DataT x2Min, DataT x2Max);

  /// Print method
  void print() const;

#if !defined(GPUCA_ALIGPUCODE) && !defined(GPUCA_STANDALONE) // code invisible on GPU and in the standalone compilation
  /// Test the class functionality
  static int test(const bool draw = 0, const bool drawDataPoints = 1);
#endif

  /// _____________  FlatObject functionality, see FlatObject class for description  ____________

  using FlatObject::getBufferAlignmentBytes;
  using FlatObject::getClassAlignmentBytes;

#if !defined(GPUCA_GPUCODE)
  void cloneFromObject(const Spline2DBase& obj, char* newFlatBufferPtr);
  void moveBufferTo(char* newBufferPtr);
#endif

  using FlatObject::releaseInternalBuffer;

  void destroy();
  void setActualBufferAddress(char* actualFlatBufferPtr);
  void setFutureBufferAddress(char* futureFlatBufferPtr);

 private:
  int mFdim; ///< dimentionality of F

 protected:                /// _____________  Data members  ____________
  Spline1D<DataT> mGridU1; ///< grid for U axis
  Spline1D<DataT> mGridU2; ///< grid for V axis
  DataT* mFparameters;     //! (transient!!) F-dependent parameters of the spline

  ClassDefNV(Spline2DBase, 1);
};

///
/// The main Spline class. Contains constructors and interpolation.
///
/// F dimensions can be set as a template parameter (faster; the only option for the GPU)
/// or as a constructor parameter (slower; the only option for the ROOT interpretator).
/// In a compiled CPU code one can use both options.
///
template <typename DataT, int nFdimT = 0, bool isConsistentT = 1>
class Spline2D : public Spline2DBase<DataT, isConsistentT>
{
 public:
  typedef Spline2DBase<DataT, isConsistentT> TBase;

  /// _____________  Constructors / destructors __________________________

#if !defined(GPUCA_GPUCODE)

  /// Constructor for a regular spline && default constructor
  Spline2D(int numberOfKnotsU1 = 2, int numberOfKnotsU2 = 2);

  /// Constructor for an irregular spline
  Spline2D(int numberOfKnotsU1, const int knotsU1[], int numberOfKnotsU2, const int knotsU2[]);

  /// Copy constructor
  Spline2D(const Spline2D&);

  /// Assignment operator
  Spline2D& operator=(const Spline2D&);
#else
  /// Disable constructors for the GPU implementation
  Spline2D() CON_DELETE;
  Spline2D(const Spline2D&) CON_DELETE;
  Spline2D& operator=(const Spline2D&) CON_DELETE;
#endif

  /// Destructor
  ~Spline2D() CON_DEFAULT;

  /// _______________  Main functionality   ________________________

  /// Get interpolated value for F(x1,x2)
  GPUhd() void interpolate(DataT x1, DataT x2, GPUgeneric() DataT S[]) const;

  /// Get interpolated value for the first dimension of F(x1,x2). (Simplified interface for 1D)
  GPUhd() DataT interpolate(DataT x1, DataT x2) const;

  /// Same as interpolate(), but using vectorized calculation.
  GPUhd() void interpolateVec(DataT x1, DataT x2, GPUgeneric() DataT S[]) const;

  /// ================ Expert tools   ================================

  /// Get interpolated value for an nFdim-dimensional F(u) using spline parameters Fparameters.
  /// Fparameters can be created via SplineHelper2D.
  GPUhd() void interpolateU(GPUgeneric() const DataT Fparameters[],
                            DataT u1, DataT u2, GPUgeneric() DataT Su[]) const;

  /// Same as interpolateU(), but using vectorized calculation.
  GPUhd() void interpolateUvec(GPUgeneric() const DataT Fparameters[],
                               DataT u1, DataT u2, GPUgeneric() DataT Su[]) const;

  /// _______________  IO   ________________________

#if !defined(GPUCA_ALIGPUCODE) && !defined(GPUCA_STANDALONE)
  /// write a class object to the file
  using TBase::writeToFile;

  /// read a class object from the file
  static Spline2D* readFromFile(TFile& inpf, const char* name)
  {
    return reinterpret_cast<Spline2D*>(TBase::readFromFile(inpf, name));
  }
#endif

  /// _______________  Getters   ________________________

  /// Get number of F dimensions.
  GPUhd() static constexpr int getFdimensions() { return nFdimT; }

  using TBase::mFparameters;
  using TBase::mGridU1;
  using TBase::mGridU2;
};

///
/// ========================================================================================================
///       Inline implementations of some methods
/// ========================================================================================================
///

template <typename DataT, bool isConsistentT>
GPUhdi() void Spline2DBase<DataT, isConsistentT>::getKnotU(int iKnot, DataT& u1, DataT& u2) const
{
  /// Get u1,u2 of i-th knot
  int nu1 = mGridU1.getNumberOfKnots();
  int iu2 = iKnot / nu1;
  int iu1 = iKnot % nu1;
  u1 = mGridU1.getKnot(iu1).u;
  u2 = mGridU2.getKnot(iu2).u;
}

template <typename DataT, bool isConsistentT>
GPUhdi() int Spline2DBase<DataT, isConsistentT>::getKnotIndex(int iKnotU1, int iKnotU2) const
{
  /// Get index of a knot (iKnotU1,iKnotU2)
  int nu1 = mGridU1.getNumberOfKnots();
  return nu1 * iKnotU2 + iKnotU1;
}

template <typename DataT, bool isConsistentT>
GPUhdi() void Spline2DBase<DataT, isConsistentT>::setXrange(
  DataT x1Min, DataT x1Max, DataT x2Min, DataT x2Max)
{
  mGridU1.setXrange(x1Min, x1Max);
  mGridU2.setXrange(x2Min, x2Max);
}

#if !defined(GPUCA_GPUCODE)

template <typename DataT, int nFdimT, bool isConsistentT>
GPUhdi() Spline2D<DataT, nFdimT, isConsistentT>::
  Spline2D(int numberOfKnotsU1, int numberOfKnotsU2)
  : Spline2DBase<DataT, isConsistentT>(nFdimT)
{
  this->recreate(numberOfKnotsU1, numberOfKnotsU2);
}

template <typename DataT, int nFdimT, bool isConsistentT>
GPUhdi() Spline2D<DataT, nFdimT, isConsistentT>::
  Spline2D(int numberOfKnotsU1, const int knotsU1[],
           int numberOfKnotsU2, const int knotsU2[])
  : Spline2DBase<DataT, isConsistentT>(nFdimT)
{
  this->recreate(numberOfKnotsU1, knotsU1, numberOfKnotsU2, knotsU2);
}

template <typename DataT, int nFdimT, bool isConsistentT>
GPUhdi() Spline2D<DataT, nFdimT, isConsistentT>::
  Spline2D(const Spline2D& spline)
  : Spline2DBase<DataT, isConsistentT>(nFdimT)
{
  this->cloneFromObject(spline, nullptr);
}

template <typename DataT, int nFdimT, bool isConsistentT>
GPUhdi() Spline2D<DataT, nFdimT, isConsistentT>& Spline2D<DataT, nFdimT, isConsistentT>::
  operator=(const Spline2D& spline)
{
  this->cloneFromObject(spline, nullptr);
  return *this;
}
#endif

template <typename DataT, int nFdimT, bool isConsistentT>
GPUhdi() void Spline2D<DataT, nFdimT, isConsistentT>::
  interpolate(DataT x1, DataT x2, GPUgeneric() DataT S[]) const
{
  /// Get interpolated value for F(x1,x2)
  assert(isConsistentT);
  if (isConsistentT) {
    interpolateU(mFparameters, mGridU1.convXtoU(x1), mGridU2.convXtoU(x2), S);
  } else {
    for (int i = 0; i < nFdimT; i++) {
      S[i] = -1.;
    }
  }
}

template <typename DataT, int nFdimT, bool isConsistentT>
GPUhdi() DataT Spline2D<DataT, nFdimT, isConsistentT>::
  interpolate(DataT x1, DataT x2) const
{
  /// Simplified interface for 1D: get interpolated value for the first dimension of F(x)

#if defined(GPUCA_GPUCODE)
  DataT S[nFdimT]; // constexpr array size for the GPU compiler
#else
  DataT S[getFdimensions()];
#endif
  interpolate(x1, x2, S);
  return S[0];
}

template <typename DataT, int nFdimT, bool isConsistentT>
GPUhdi() void Spline2D<DataT, nFdimT, isConsistentT>::interpolateVec(
  DataT x1, DataT x2, GPUgeneric() DataT S[]) const
{
  /// Same as interpolate(), but using vectorized calculation
  assert(isConsistentT);
  if (isConsistentT) {
    interpolateUvec(mFparameters, mGridU1.convXtoU(x1), mGridU2.convXtoU(x2), S);
  } else {
    for (int i = 0; i < getFdimensions(); i++) {
      S[i] = 0.;
    }
  }
}

template <typename DataT, int nFdimT, bool isConsistentT>
GPUhdi() void Spline2D<DataT, nFdimT, isConsistentT>::interpolateU(
  GPUgeneric() const DataT Fparameters[],
  DataT u, DataT v, GPUgeneric() DataT S[]) const
{
  /// Get interpolated value for an nFdim-dimensional F(u) using spline parameters Fparameters.
  /// Fparameters can be created via SplineHelper2D.

  int nu = mGridU1.getNumberOfKnots();
  int iu = mGridU1.getKnotIndexU(u);
  int iv = mGridU2.getKnotIndexU(v);

  const typename Spline1D<DataT>::Knot& knotU = mGridU1.getKnot(iu);
  const typename Spline1D<DataT>::Knot& knotV = mGridU2.getKnot(iv);

#if defined(GPUCA_GPUCODE) // constexpr array size for the GPU compiler
  const int nFdim = nFdimT;
#else
  const int nFdim = getFdimensions();
#endif

  const int nFdim2 = nFdimT * 2;
  const int nFdim4 = nFdimT * 4;

  // X:=Sx, Y:=Sy, Z:=Sz

  const DataT* par00 = Fparameters + (nu * iv + iu) * nFdim4; // values { {X,Y,Z}, {X,Y,Z}'v, {X,Y,Z}'u, {X,Y,Z}''vu } at {u0, v0}
  const DataT* par10 = par00 + nFdim4;                        // values { ... } at {u1, v0}
  const DataT* par01 = par00 + nFdim4 * nu;                   // values { ... } at {u0, v1}
  const DataT* par11 = par01 + nFdim4;                        // values { ... } at {u1, v1}

  DataT Su0[nFdim4]; // values { {X,Y,Z,X'v,Y'v,Z'v}(v0), {X,Y,Z,X'v,Y'v,Z'v}(v1) }, at u0
  DataT Du0[nFdim4]; // derivatives {}'_u  at u0
  DataT Su1[nFdim4]; // values { {X,Y,Z,X'v,Y'v,Z'v}(v0), {X,Y,Z,X'v,Y'v,Z'v}(v1) }, at u1
  DataT Du1[nFdim4]; // derivatives {}'_u  at u1

  for (int i = 0; i < nFdim2; i++) {
    Su0[i] = par00[i];
    Su0[nFdim2 + i] = par01[i];

    Du0[i] = par00[nFdim2 + i];
    Du0[nFdim2 + i] = par01[nFdim2 + i];

    Su1[i] = par10[i];
    Su1[nFdim2 + i] = par11[i];

    Du1[i] = par10[nFdim2 + i];
    Du1[nFdim2 + i] = par11[nFdim2 + i];
  }

  DataT parU[nFdim4]; // interpolated values { {X,Y,Z,X'v,Y'v,Z'v}(v0), {X,Y,Z,X'v,Y'v,Z'v}(v1) } at u
  mGridU1.interpolateU(nFdim4, knotU, Su0, Du0, Su1, Du1, u, parU);

  const DataT* Sv0 = parU + 0;
  const DataT* Dv0 = parU + nFdim;
  const DataT* Sv1 = parU + nFdim2;
  const DataT* Dv1 = parU + nFdim2 + nFdim;

  mGridU2.interpolateU(nFdim, knotV, Sv0, Dv0, Sv1, Dv1, v, S);
}

template <typename DataT, int nFdimT, bool isConsistentT>
GPUhdi() void Spline2D<DataT, nFdimT, isConsistentT>::interpolateUvec(
  GPUgeneric() const DataT Fparameters[],
  DataT u1, DataT u2, GPUgeneric() DataT S[]) const
{
  /// Same as interpolateU(), but using vectorized calculation
  interpolateU(mFparameters, u1, u2, S);
}

} // namespace gpu
} // namespace GPUCA_NAMESPACE

#endif<|MERGE_RESOLUTION|>--- conflicted
+++ resolved
@@ -100,11 +100,7 @@
 
   /// _______________  IO   ________________________
 
-<<<<<<< HEAD
-#if !defined(ALIGPUCA_GPUCODE) && !defined(GPUCA_STANDALONE)
-=======
 #if !defined(GPUCA_ALIGPUCODE) && !defined(GPUCA_STANDALONE)
->>>>>>> b1ca6d2e
   /// write a class object to the file
   int writeToFile(TFile& outf, const char* name);
 
